import { exportTo3MF } from './export';
import { setupPreview } from "./preview";
<<<<<<< HEAD
import { createGpxMiniature, defaultParams, GpxMiniatureParams } from "./gpx-miniature";

const MAX_GPX_POINTS = 200;

// Global state for current parameters
let currentGpxParams: GpxMiniatureParams = { ...defaultParams };
=======
import { createGpxMiniatureForExport, defaultParams } from "./gpx-miniature";

interface GpxMiniatureParams {
  title: string;
  fontSize: number;
  outBack: number;
  mapRotation: number;
  elevationValues: number[];
  latLngValues: [number, number][];
  width: number;
  plateDepth: number;
  thickness: number;
  textThickness: number;
  margin: number;
  maxPolylineHeight: number;
  baseColor: string;
  polylineColor: string;
}
>>>>>>> fcec9f8c

// Initialize the preview
const canvas = document.getElementById("preview") as HTMLCanvasElement;
const updateMiniature = setupPreview(canvas);

const controls = document.querySelector<HTMLFormElement>("#controls");

// Get all range inputs
const inputs = Array.from(controls?.querySelectorAll<HTMLInputElement>("input") ?? []).filter(input => !input.classList.contains('value-display'));
// todo - I have a tip somewhere on an easy way to split this into two arrays
const displayInputs = Array.from(controls?.querySelectorAll<HTMLInputElement>("input") ?? []).filter(input => input.classList.contains('value-display'));


function parseFormData(data: FormData) {
  const params: Record<string, any> = {};
  for(const [key, value] of data.entries()) {
    // First see if it's a checkbox
    if(value === "on") {
      params[key] = true;
    } else {
      const maybeNumber = parseFloat(value);
      params[key] = isNaN(maybeNumber) ? value : maybeNumber;
    }
  }
  return params as GpxMiniatureParams;
}


function displayValues(params: GpxMiniatureParams) {
  for(const input of inputs) {
    const label = input.nextElementSibling as HTMLInputElement;
    const unit = input.getAttribute("data-unit") ?? 'mm';
    if(label && label.classList.contains('value-display')) {
      label.value = `${input.value}`;
    }
  }
  // Also pop the polyline color on the root so we can use in css for site accent color
  document.documentElement.style.setProperty('--color', params.polylineColor);
}

function handleInput(e: Event) {
  // If someone types into a valueDisplay, update the input
  if(e.target.classList.contains('value-display')) {
    const input = e.target.previousElementSibling as HTMLInputElement;
    input.value = e.target.value;
  }
  
  // Parse form data and merge with current state to preserve GPX data
  const data = new FormData(controls);
  const formParams = parseFormData(data);
  
  // Merge form parameters with current state, preserving GPX data
  currentGpxParams = {
    ...currentGpxParams,
    ...formParams
  };
  
  displayValues(currentGpxParams);
  updateMiniature(currentGpxParams);
}

// Enable form handling
controls.addEventListener("input", handleInput);

// On page load, restore state from defaults
function restoreState() {
  // Restore any params from the current state
  for(const [key, value] of Object.entries(currentGpxParams)) {
    const input = document.getElementById(key) as HTMLInputElement;
    if(input) {
      input.value = value.toString();
    }
  }
  // Update display values and miniature directly
  displayValues(currentGpxParams);
  updateMiniature(currentGpxParams);
}

// Enable state restoration
restoreState();

// GPX file handling
const gpxFileInput = document.getElementById('gpxFile') as HTMLInputElement;
const importGpxButton = document.getElementById('importGpxButton') as HTMLButtonElement;

importGpxButton.addEventListener('click', () => {
  gpxFileInput.click();
});

gpxFileInput.addEventListener('change', async (e) => {
  const file = (e.target as HTMLInputElement).files?.[0];
  if (!file) return;

  const text = await file.text();
  const parser = new DOMParser();
  const xmlDoc = parser.parseFromString(text, 'text/xml');

  // Get all track points using local-name()
  const trackPoints = xmlDoc.evaluate(
    '//*[local-name()="trkpt"]',
    xmlDoc,
    null,
    XPathResult.ORDERED_NODE_SNAPSHOT_TYPE,
    null
  );

  const latLngValues: [number, number][] = [];
  const elevationValues: number[] = [];

  // Extract lat/lon and elevation data
  for (let i = 0; i < trackPoints.snapshotLength; i++) {
    const trkpt = trackPoints.snapshotItem(i) as Element;
    const lat = parseFloat(trkpt.getAttribute('lat'));
    const lon = parseFloat(trkpt.getAttribute('lon'));
    const ele = parseFloat(trkpt.querySelector('ele')?.textContent || '0');

    if (!isNaN(lat) && !isNaN(lon) && !isNaN(ele)) {
      latLngValues.push([lat, lon]);
      elevationValues.push(ele);
    }
  }

  // Trim arrays if they exceed MAX_GPX_POINTS
  if (latLngValues.length > MAX_GPX_POINTS) {
    // TODO we might be able to use a better algorithm here than the LLM came up with
    const step = Math.floor(latLngValues.length / MAX_GPX_POINTS);
    const trimmedLatLng = latLngValues.filter((_, i) => i % step === 0).slice(0, MAX_GPX_POINTS);
    const trimmedElevation = elevationValues.filter((_, i) => i % step === 0).slice(0, MAX_GPX_POINTS);

    // Update global state with trimmed data
    currentGpxParams = {
      ...currentGpxParams,
      latLngValues: trimmedLatLng,
      elevationValues: trimmedElevation
    };
  } else {
    // Update global state with the original data
    currentGpxParams = {
      ...currentGpxParams,
      latLngValues,
      elevationValues
    };
  }

  updateMiniature(currentGpxParams);
});

const exportButton = document.getElementById("export-button") as HTMLButtonElement;
exportButton.addEventListener("click", async  () => {
<<<<<<< HEAD
  const model = await createGpxMiniature(currentGpxParams);
  const dimensions = `${currentGpxParams.width}x${currentGpxParams.plateDepth}x${currentGpxParams.thickness}`;
=======
  const params = {
    ...defaultParams,
    ...parseFormData(new FormData(controls))
  };
  const model = await createGpxMiniatureForExport(params);
  const dimensions = `${params.width}x${params.plateDepth}x${params.thickness}`;
>>>>>>> fcec9f8c
  const blob = await exportTo3MF(model, dimensions);
  const url = URL.createObjectURL(blob);
  // download the blob
  const a = document.createElement("a");
  a.href = url;
  a.download = `gpx-miniature-${dimensions}.3mf`;
  a.click();
});<|MERGE_RESOLUTION|>--- conflicted
+++ resolved
@@ -1,32 +1,11 @@
 import { exportTo3MF } from './export';
 import { setupPreview } from "./preview";
-<<<<<<< HEAD
-import { createGpxMiniature, defaultParams, GpxMiniatureParams } from "./gpx-miniature";
+import { createGpxMiniatureForExport, defaultParams, GpxMiniatureParams } from "./gpx-miniature";
 
 const MAX_GPX_POINTS = 200;
 
 // Global state for current parameters
 let currentGpxParams: GpxMiniatureParams = { ...defaultParams };
-=======
-import { createGpxMiniatureForExport, defaultParams } from "./gpx-miniature";
-
-interface GpxMiniatureParams {
-  title: string;
-  fontSize: number;
-  outBack: number;
-  mapRotation: number;
-  elevationValues: number[];
-  latLngValues: [number, number][];
-  width: number;
-  plateDepth: number;
-  thickness: number;
-  textThickness: number;
-  margin: number;
-  maxPolylineHeight: number;
-  baseColor: string;
-  polylineColor: string;
-}
->>>>>>> fcec9f8c
 
 // Initialize the preview
 const canvas = document.getElementById("preview") as HTMLCanvasElement;
@@ -176,17 +155,8 @@
 
 const exportButton = document.getElementById("export-button") as HTMLButtonElement;
 exportButton.addEventListener("click", async  () => {
-<<<<<<< HEAD
-  const model = await createGpxMiniature(currentGpxParams);
+  const model = await createGpxMiniatureForExport(currentGpxParams);
   const dimensions = `${currentGpxParams.width}x${currentGpxParams.plateDepth}x${currentGpxParams.thickness}`;
-=======
-  const params = {
-    ...defaultParams,
-    ...parseFormData(new FormData(controls))
-  };
-  const model = await createGpxMiniatureForExport(params);
-  const dimensions = `${params.width}x${params.plateDepth}x${params.thickness}`;
->>>>>>> fcec9f8c
   const blob = await exportTo3MF(model, dimensions);
   const url = URL.createObjectURL(blob);
   // download the blob
